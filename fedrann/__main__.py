from typing import (
    Optional,
    MutableMapping,
    Any,
    Mapping,
    Sequence,
    Literal,
    List,
    Tuple,
)
import multiprocessing
import subprocess
import functools
import gc
from shutil import rmtree
import argparse
from itertools import chain
import os
from os.path import join
from os.path import abspath, join, splitext
import scipy as sp
import numpy as np
import pandas as pd
from scipy.sparse._csr import csr_matrix
from memory_profiler import memory_usage
from numpy.typing import NDArray
import logging

from . import __version__, __description__

from .feature_extraction import (
    get_feature_matrix,
)
from .count_kmers import run_kmer_searcher
from .precompute import get_precompute_matrix
from .nearest_neighbors import (
    ExactNearestNeighbors,
    NNDescent_ava,
    HNSW,
)
from . import global_variables
from .custom_logging import logger, add_log_file


logger.setLevel(logging.DEBUG)


def which(command):
    """
    Python implementation that calls system 'which' command.

    Args:
        command (str): The command to locate

    Returns:
        str: Full path to the executable if found, None otherwise
    """
    try:
        result = subprocess.run(
            ["which", command],
            stdout=subprocess.PIPE,
            stderr=subprocess.PIPE,
            check=True,
            text=True,
        )
        return result.stdout.strip()
    except subprocess.CalledProcessError:
        return None


def parse_command_line_arguments():
    parser = argparse.ArgumentParser(
        description=__description__,
        formatter_class=argparse.ArgumentDefaultsHelpFormatter,
    )
    parser.add_argument(
        "-i",
        "--input",
        type=str,
        required=True,
        help="Path to the input FASTQ/FASTA file.",
    )
    parser.add_argument(
        "-o",
        "--output-dir",
        type=str,
        required=True,
        help="Directory to save output files.",
    )
    # parser.add_argument(
    #     "-p",
    #     "--preprocess",
    #     type=str,
    #     required=False,
    #     default="IDF",
    #     help="Preprocess method you want to implement to matrix.(TF/IDF/TF-IDF/None/count)",
    # )
    parser.add_argument(
        "-k",
        "--kmer-size",
        type=int,
        required=False,
        default=16,
        help="K-mer size for feature extraction.",
    )
    parser.add_argument(
        "--kmer-sample-fraction",
        type=float,
        required=False,
        default=0.005,
        help="Percentage of k-mer used to build feature matrix.",
    )
    parser.add_argument(
        "--kmer-min-multiplicity",
        type=int,
        required=False,
        default=2,
        help="Minimum allowed frequency of a k-mer in all reads.",
    )
    parser.add_argument(
        "--threads",
        type=int,
        required=False,
        default=1,
    )
    # parser.add_argument(
    #     "-d",
    #     "--dimension-reduction",
    #     type=str,
    #     required=False,
    #     default="SRP",
    #     help="Dimension reduction method",
    # )
    parser.add_argument(
        "-n",
        "--embedding-dimension",
        type=int,
        required=False,
        default=500,
    )
    parser.add_argument(
        "--knn",
        type=str,
        required=False,
        default="NNDescent",
    )
    parser.add_argument(
        "--nndescent-n-trees",
        type=int,
        default=300,
        help="Number of trees to use in NNDescent.",
    )
    parser.add_argument(
        "--nndescent-n-neighbors",
        type=int,
        default=50,
        help="Number of neighbors to use in building NNDescent index.",
    )
    parser.add_argument(
        "--seed",
        type=int,
        required=False,
        default=356115,
        help="Random seed for reproducibility.",
    )
    parser.add_argument(
        "--save-feature-matrix",
        action="store_true",
        default=False,
        help="Save the feature matrix to a file.",
    )
    parser.add_argument(
        "--keep-intermediates",
        action="store_true",
        default=False,
        help="Do not remove intermediate files",
    )
    parser.add_argument(
        "--mprof",
        action="store_true",
        default=False,
        help="Record memory usage.",
    )

    # 解析参数
    args = parser.parse_args()
    return args


<<<<<<< HEAD
def get_feature_weights(feature_matrix: csr_matrix, method: str) -> csr_matrix:
    logger.debug(f"Applying preprocessing method {method!r} to feature matrix.")

    if method.lower() == "idf":
        feature_matrix, _ = idf_transform(feature_matrix, threads=global_variables.threads)
    else:
        raise ValueError()
    return feature_matrix


def compute_dimension_reduction(
    feature_matrix: csr_matrix, embedding_dimension: int, method: str
) -> NDArray:
    if method.lower() == "mpsrp":
        logger.info(
            "Using multiprocess Sparse Random Projection for dimensionality reduction."
        )
        seed = global_variables.seed + 5599
        embeddings = mp_SparseRandomProjection().transform(
            data=feature_matrix,
            n_dimensions=embedding_dimension,
            seed=seed,
            threads=global_variables.threads,
        )
    elif method.lower() == "srp":
        logger.info("Using Sparse Random Projection for dimensionality reduction.")
        seed = global_variables.seed + 5599
        embeddings = SparseRandomProjection().transform(
            data=feature_matrix,
            n_dimensions=embedding_dimension,
            seed=seed,
        )
    else:
        raise ValueError(f"Unsupported dimension reduction method: {method}.")
    logger.debug(f"Embedding matrix shape: {embeddings.shape}")
    return embeddings


=======
>>>>>>> 9ed798ff
def get_neighbors_ava(
    embedding_matrix: NDArray,
    method: str,
    nndescent_n_trees: int,
    nndescent_n_neighbors: int,
    leaf_size: int = 200,
) -> tuple[NDArray, NDArray]:
    if method.lower() == "nndescent":
        logger.info(
            f"Using NNDescent method to find nearest neighbors (n_trees = {nndescent_n_trees}, left_size = {leaf_size})"
        )
        neighbor_indices, distances = NNDescent_ava().get_neighbors(
            embedding_matrix,
            metric="cosine",
            index_n_neighbors=nndescent_n_neighbors,
            n_trees=nndescent_n_trees,
            leaf_size=leaf_size,
            n_iters=None,
            diversify_prob=1.0,
            pruning_degree_multiplier=1.5,
            low_memory=True,
            n_jobs=global_variables.threads,
            seed=global_variables.seed,
            verbose=True,
        )
    elif method.lower() == "hnsw":
        logger.info("Using HNSW method to find nearest neighbors.")
        raise NotImplementedError()
    else:
        raise ValueError(f"Invalid method: {method}. Expected 'nndescent' or 'hnsw'.")
    return neighbor_indices, distances


def get_neighbor_table(
    neighbor_matrix: NDArray,
    neighbor_distances: NDArray,
) -> pd.DataFrame:
    """
    Convert neighbor matrix and distance matrix into a DataFrame of neighbor pairs.

    Args:
        neighbor_matrix: 2D array where each row contains indices of neighbors
        neighbor_distances: 2D array with corresponding distances to neighbors

    Returns:
        DataFrame with columns: query_index, target_index, distance, rank
    """
    # Get shapes and validate inputs
    n_queries, n_neighbors = neighbor_matrix.shape
    if neighbor_distances.shape != (n_queries, n_neighbors):
        raise ValueError(
            "neighbor_matrix and neighbor_distances must have the same shape"
        )

    # Create query indices (repeated for each neighbor)
    query_indices = np.repeat(np.arange(n_queries), n_neighbors)

    # Flatten neighbor matrix and distances
    target_indices = neighbor_matrix.ravel()
    distances = neighbor_distances.ravel()

    # Create ranks (0 to n_neighbors-1 repeated for each query)
    ranks = np.tile(np.arange(n_neighbors), n_queries)

    # Filter out self-matches (where query_index == target_index)
    mask = query_indices != target_indices

    # Create DataFrame from filtered arrays
    nbr_df = pd.DataFrame(
        {
            "query_index": query_indices[mask],
            "target_index": target_indices[mask],
            "distance": distances[mask],
            "rank": ranks[mask],
        }
    )

    return nbr_df


def get_metadata_table(
    read_names: Sequence[str],
    strands: Sequence[int],
) -> pd.DataFrame:
    metadata = {
        "index": np.arange(len(read_names)),
        "read_name": read_names,
        "strand": strands,
    }
    metadata_df = pd.DataFrame(metadata)
    return metadata_df


def run_fedrann_pipeline(
    *,
    input_path: str,
    output_dir: str,
    kmer_size: int,
    kmer_sample_fraction: float,
    kmer_min_multiplicity: int,
    embedding_dimension: int,
    knn: str,
    nndescent_n_trees: int,
    nndescent_n_neighbors: int,
    save_feature_matrix: bool,
    keep_intermediates: bool,
):
    """
    Run the SeqNeighbor pipeline with the specified parameters.
    """
    # Extract features
    logger.info("--- 1. Counter kmers ---")
    kmer_searcher_output_path,kmer_counter_path,n_features = run_kmer_searcher(
        input_path=input_path,
        k=kmer_size,
        sample_fraction=kmer_sample_fraction,
        min_multiplicity=kmer_min_multiplicity
    )
    logger.debug(f"kmer_searcher n_features: {n_features}")
    
    logger.info("--- 2. Generate dimension reduction and IDF matrix ---")
    precompute_mat,n_features = get_precompute_matrix(
        n_components=embedding_dimension,
        counter_file=kmer_counter_path,
        n_features=n_features
    )
    logger.debug(f"get_precompute_matrix n_features: {n_features}")
    
    logger.info("--- 3. Generate feature matrix ---")
    embedding_matrix, read_names, strands = get_feature_matrix(
        ks_file=kmer_searcher_output_path,
        precompute_matrix=precompute_mat,
        kmer_count=n_features
    )

    # Save metadata
    metadata_output_file = join(output_dir, "metadata.tsv")
    logger.info(f"Saved metadata table to {metadata_output_file}")
    metadata_df = get_metadata_table(
        read_names=read_names,
        strands=strands,
    )
    metadata_df.to_csv(metadata_output_file, sep="\t", index=False)
    del read_names, strands
    gc.collect()
<<<<<<< HEAD

    # Preprocess features
    feature_matrix = get_feature_weights(feature_matrix, preprocess)
    if save_feature_matrix:
        logger.info("Saving feature matrix")
        feature_matrix_output_file = join(output_dir, "feature_matrix.npz")
        sp.sparse.save_npz(feature_matrix_output_file, feature_matrix)
        logger.info(f"Feature matrix saved to {feature_matrix_output_file!r}")

    # Dimensionality reduction
    logger.info("--- 2. Dimensionality Reduction ---")
    embedding_matrix = compute_dimension_reduction(
        feature_matrix,
        embedding_dimension=embedding_dimension,
        method=dimension_reduction,
    )
    del feature_matrix
    gc.collect()
=======
    
>>>>>>> 9ed798ff

    # Nearest neighbors search
    logger.info("--- 4. Nearest Neighbors Search ---")
    neighbor_matrix, distances = get_neighbors_ava(
        embedding_matrix,
        method=knn,
        nndescent_n_trees=nndescent_n_trees,
        nndescent_n_neighbors=nndescent_n_neighbors,
    )
    del embedding_matrix
    gc.collect()

    # Save output
    nbr_output_file = join(output_dir, "overlaps.tsv")
    logger.debug("Saving overlap table to %s", nbr_output_file)

    nbr_df = get_neighbor_table(
        neighbor_matrix=neighbor_matrix,
        neighbor_distances=distances,
    )
    del neighbor_matrix, distances
    gc.collect()
    nbr_df.to_csv(nbr_output_file, sep="\t", index=False)

    if not keep_intermediates:
        logger.debug("Removing intermediate files")
        rmtree(global_variables.temp_dir)
        
    logger.info(f"Pipeline completed.")


def main():
    args = parse_command_line_arguments()
<<<<<<< HEAD

    global_variables.threads = args.threads
    global_variables.seed = args.seed
=======
    globals.threads = args.threads
    globals.seed = args.seed
>>>>>>> 9ed798ff

    if not which("kmer_searcher"):
        raise RuntimeError("Unable to find 'kmer_searcher' executable.")

    output_dir = abspath(args.output_dir)
    os.makedirs(output_dir, exist_ok=True)
    global_variables.output_dir = output_dir

    logfile = join(output_dir, "fedrann.log")
    add_log_file(logfile)

    temp_dir = join(output_dir, "temp")
    os.makedirs(temp_dir, exist_ok=True)
    global_variables.temp_dir = temp_dir

    logger.info(f"FEDRANN version: {__version__}")
    logger.debug(f"Input file: {args.input}")
    logger.debug(f"Output directory: {output_dir}")
    logger.debug(f"Parameters: {args}")

    f: functools.partial[None] = functools.partial(
        run_fedrann_pipeline,
        input_path=args.input,
        output_dir=output_dir,
        kmer_size=args.kmer_size,
        kmer_sample_fraction=args.kmer_sample_fraction,
        kmer_min_multiplicity=args.kmer_min_multiplicity,
        embedding_dimension=args.embedding_dimension,
        knn=args.knn,
        nndescent_n_trees=args.nndescent_n_trees,
        nndescent_n_neighbors=args.nndescent_n_neighbors,
        keep_intermediates=args.keep_intermediates,
        save_feature_matrix=args.save_feature_matrix,
    )
    if args.mprof:
        logger.debug("Attention: Memory profiling enabled. Running with memory profiler.")
        mprof_dir = join(output_dir, "mprof")
        os.makedirs(mprof_dir, exist_ok=True)
        mprof_output_path = join(mprof_dir, "memory_profile.dat")
        
        # 确保函数有足够的执行时间
        @memory_usage(
            backend="psutil",
            interval=1,
            multiprocess=True,
            include_children=True,
            timestamps=True,
            max_usage=False,
            stream=open(mprof_output_path, "wt")  # 直接传入文件流
        )
        def profiled_function():
            return f()
        
        # 执行并确保文件关闭
        try:
            profiled_function()
        finally:
            # 确保文件正确关闭
            if 'profiled_function' in locals():
                # 获取stream并关闭
                pass
    else:
        f()
        


if __name__ == "__main__":
    multiprocessing.set_start_method("spawn")
    main()<|MERGE_RESOLUTION|>--- conflicted
+++ resolved
@@ -187,47 +187,6 @@
     return args
 
 
-<<<<<<< HEAD
-def get_feature_weights(feature_matrix: csr_matrix, method: str) -> csr_matrix:
-    logger.debug(f"Applying preprocessing method {method!r} to feature matrix.")
-
-    if method.lower() == "idf":
-        feature_matrix, _ = idf_transform(feature_matrix, threads=global_variables.threads)
-    else:
-        raise ValueError()
-    return feature_matrix
-
-
-def compute_dimension_reduction(
-    feature_matrix: csr_matrix, embedding_dimension: int, method: str
-) -> NDArray:
-    if method.lower() == "mpsrp":
-        logger.info(
-            "Using multiprocess Sparse Random Projection for dimensionality reduction."
-        )
-        seed = global_variables.seed + 5599
-        embeddings = mp_SparseRandomProjection().transform(
-            data=feature_matrix,
-            n_dimensions=embedding_dimension,
-            seed=seed,
-            threads=global_variables.threads,
-        )
-    elif method.lower() == "srp":
-        logger.info("Using Sparse Random Projection for dimensionality reduction.")
-        seed = global_variables.seed + 5599
-        embeddings = SparseRandomProjection().transform(
-            data=feature_matrix,
-            n_dimensions=embedding_dimension,
-            seed=seed,
-        )
-    else:
-        raise ValueError(f"Unsupported dimension reduction method: {method}.")
-    logger.debug(f"Embedding matrix shape: {embeddings.shape}")
-    return embeddings
-
-
-=======
->>>>>>> 9ed798ff
 def get_neighbors_ava(
     embedding_matrix: NDArray,
     method: str,
@@ -373,28 +332,7 @@
     metadata_df.to_csv(metadata_output_file, sep="\t", index=False)
     del read_names, strands
     gc.collect()
-<<<<<<< HEAD
-
-    # Preprocess features
-    feature_matrix = get_feature_weights(feature_matrix, preprocess)
-    if save_feature_matrix:
-        logger.info("Saving feature matrix")
-        feature_matrix_output_file = join(output_dir, "feature_matrix.npz")
-        sp.sparse.save_npz(feature_matrix_output_file, feature_matrix)
-        logger.info(f"Feature matrix saved to {feature_matrix_output_file!r}")
-
-    # Dimensionality reduction
-    logger.info("--- 2. Dimensionality Reduction ---")
-    embedding_matrix = compute_dimension_reduction(
-        feature_matrix,
-        embedding_dimension=embedding_dimension,
-        method=dimension_reduction,
-    )
-    del feature_matrix
-    gc.collect()
-=======
     
->>>>>>> 9ed798ff
 
     # Nearest neighbors search
     logger.info("--- 4. Nearest Neighbors Search ---")
@@ -428,14 +366,8 @@
 
 def main():
     args = parse_command_line_arguments()
-<<<<<<< HEAD
-
-    global_variables.threads = args.threads
-    global_variables.seed = args.seed
-=======
     globals.threads = args.threads
     globals.seed = args.seed
->>>>>>> 9ed798ff
 
     if not which("kmer_searcher"):
         raise RuntimeError("Unable to find 'kmer_searcher' executable.")
