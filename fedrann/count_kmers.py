--- conflicted
+++ resolved
@@ -10,146 +10,11 @@
 from typing import Iterator
 
 from .custom_logging import logger
-<<<<<<< HEAD
-from . import global_variables
-
-
-class AsyncJellyfishResult:
-    def __init__(self, temp_dir: str, future):
-        self._temp_dir = temp_dir
-        self._future = future
-        self._result_file = os.path.join(temp_dir, "result.txt")
-
-    def done(self) -> bool:
-        """检查任务是否完成"""
-        return self._future.done()
-
-    def get_result(self) -> Iterable[str]:
-        """
-        获取结果，如果任务未完成会阻塞直到完成
-        返回生成器，产生(kmer, count)元组
-        """
-        if not self.done():
-            self._future.result()  # 等待任务完成
-        assert self.done()
-        logger.debug(
-            "Jellyfish task completed, reading results from %s", self._result_file
-        )
-
-        # 读取结果文件
-        with open(self._result_file, "r") as f:
-            for line in f:
-                kmer, count = line.strip().split(" ")
-                yield kmer
-
-        self.cleanup()
-
-    def cleanup(self):
-        """清理临时文件"""
-        if os.path.exists(self._temp_dir):
-            logger.debug("Cleaning up temporary directory: %s", self._temp_dir)
-            shutil.rmtree(self._temp_dir)
-
-
-def run_jellyfish(
-    input_file: str,
-    k: int,
-    min_multiplicity: int,
-    threads: int = 1,
-    hash_size: str = "10G",
-    temp_dir: str | None = None,
-) -> AsyncJellyfishResult:
-    # 创建临时目录
-    if temp_dir is None:
-        temp_dir = tempfile.mkdtemp(prefix="jellyfish_async_")
-    os.makedirs(temp_dir, exist_ok=True)
-    count_file = os.path.join(temp_dir, "kmer_counts.jf")
-    result_file = os.path.join(temp_dir, "result.txt")
-
-    # 定义实际执行的任务函数
-    def _run_jellyfish():
-        if input_file.endswith(".gz"):
-            decompressed_input_file = os.path.join(
-                temp_dir, os.path.basename(input_file[:-3])
-            )
-            unzip_cmd = ["gunzip", "-c", input_file]
-            with open(decompressed_input_file, "wb") as out_f:
-                logger.debug(f"Unzipping {input_file} to {decompressed_input_file}")
-                subprocess.run(unzip_cmd, stdout=out_f, check=True)
-        else:
-            decompressed_input_file = input_file
-
-        # 执行count命令
-        count_cmd = [
-            "jellyfish",
-            "count",
-            "-m",
-            str(k),
-            "-s",
-            hash_size,
-            "-t",
-            str(threads),
-            "-C",
-            decompressed_input_file,
-            "-o",
-            count_file,
-        ]
-        logger.debug(f"Running Jellyfish count command: {' '.join(count_cmd)}")
-        subprocess.run(count_cmd, check=True)
-        if not os.path.isfile(count_file):
-            raise RuntimeError(f"Jellyfish count output file not found: {count_file}")
-        # 执行dump命令并将结果保存到文件
-        dump_cmd = ["jellyfish", "dump", "-c", "-L", str(min_multiplicity), count_file]
-        with open(result_file, "w") as f:
-            logger.debug(f"Running Jellyfish dump command: {' '.join(dump_cmd)}")
-            subprocess.run(dump_cmd, stdout=f, check=True)
-
-        return True
-
-    # 使用线程池异步执行
-    executor = ThreadPoolExecutor(max_workers=1)
-    future = executor.submit(_run_jellyfish)
-
-    # 返回结果对象
-    return AsyncJellyfishResult(temp_dir, future)
-
-
-def _parse_kmer_searcher_output(filename: str):
-    with open(filename, "rb", buffering=1024 ** 3) as f:
-        header = f.read(16)
-        if len(header) < 16:
-            raise ValueError("文件头不完整")
-
-        magic, version, reserved, total_records = struct.unpack("<4sB3sQ", header)
-        
-        if magic != b"KMER":
-            raise ValueError("无效的文件格式")
-        if version != 1:
-            raise ValueError(f"不支持的版本号: {version}")
-
-        for _ in range(total_records):
-            id_len = struct.unpack("<H", f.read(2))[0]
-            id_bytes = f.read(id_len)
-            try:
-                id_str = id_bytes.decode("utf-8")
-            except UnicodeDecodeError:
-                id_str = "".join(chr(b) if b < 128 else "_" for b in id_bytes)
-
-            index_count = struct.unpack("<I", f.read(4))[0]
-            data = f.read(8 * index_count)
-            
-            indices = struct.unpack(f"<{index_count}Q", data)
-            # logger.debug(
-            #     f"Parsed record: id={id_str}, indices={indices}"
-            # )
-            yield id_str, indices
-=======
 from . import globals
 from .fastx_io import (
     unzip,
     convert_fastq_to_fasta,
 )
->>>>>>> 9ed798ff
 
 
 def count_lines(filename):
@@ -171,9 +36,6 @@
     sample_fraction: float, 
     min_multiplicity: int = 2
 ):
-<<<<<<< HEAD
-    jf_path = join(global_variables.temp_dir, "kmer_counts.jf")
-=======
     
     if input_path.endswith(".gz"):
         input_unzipped_path = join(globals.temp_dir, os.path.basename(input_path[:-3]))
@@ -193,7 +55,6 @@
         )
         
     jf_path = join(globals.temp_dir, "kmer_counts.jf")
->>>>>>> 9ed798ff
     hash_size = "10G"
     threads = global_variables.threads
 
@@ -254,13 +115,8 @@
 
     kmer_searcher_output_dir = join(global_variables.temp_dir, "kmer_searcher")
 
-<<<<<<< HEAD
-    command = f"cat {fwd_kmer_library_path} {rev_kmer_library_path} | grep -v '^>' | kmer_searcher /dev/stdin {fasta_path} {kmer_searcher_output_dir} {k} {global_variables.threads}"
-    logger.debug(f"Searching kmers: {command}")
-=======
     command = f"cat {fwd_kmer_library_path} {rev_kmer_library_path} | grep -v '^>' | kmer_searcher /dev/stdin {input_fasta_path} {kmer_searcher_output_dir} {k} {globals.threads}"
     logger.debug(f"Searching kmers for forward strands: {command}")
->>>>>>> 9ed798ff
     subprocess.run(command, shell=True, check=True)
 
     logger.debug("Parsing kmer_searcher output")
