--- conflicted
+++ resolved
@@ -25,14 +25,7 @@
     convert_fastq_to_fasta,
     make_fasta_index,
 )
-<<<<<<< HEAD
-from .count_kmers import run_jellyfish, get_kmer_features
-
-
-from . import global_variables
-=======
 from . import globals
->>>>>>> 9ed798ff
 from .custom_logging import logger
 
 
@@ -170,25 +163,6 @@
     kmer_count: int
 ):
 
-<<<<<<< HEAD
-    # Unzip
-    if input_path.endswith(".gz"):
-        input_unzipped_path = join(global_variables.temp_dir, os.path.basename(input_path[:-3]))
-        unzip(input_path, input_unzipped_path)
-    else:
-        input_unzipped_path = input_path
-
-    # Convert FASTQ to FASTA
-    if input_unzipped_path.endswith(".fastq") or input_unzipped_path.endswith(".fq"):
-        input_fasta_path = join(global_variables.temp_dir, "input.fasta")
-        convert_fastq_to_fasta(input_unzipped_path, input_fasta_path)
-    elif input_unzipped_path.endswith(".fasta") or input_unzipped_path.endswith(".fa"):
-        input_fasta_path = input_unzipped_path
-    else:
-        raise ValueError(
-            "Unsupported file format. Please provide a FASTA or FASTQ file."
-        )
-=======
     # # Unzip
     # if input_path.endswith(".gz"):
     #     input_unzipped_path = join(globals.temp_dir, os.path.basename(input_path[:-3]))
@@ -206,7 +180,6 @@
     #     raise ValueError(
     #         "Unsupported file format. Please provide a FASTA or FASTQ file."
     #     )
->>>>>>> 9ed798ff
 
     # Get features
     read_names = []
